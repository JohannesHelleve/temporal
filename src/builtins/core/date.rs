--- conflicted
+++ resolved
@@ -12,13 +12,8 @@
     },
     parsers::{parse_date_time, IxdtfStringBuilder},
     primitive::FiniteF64,
-<<<<<<< HEAD
     provider::{NeverProvider, TimeZoneProvider},
     TemporalError, TemporalResult, TemporalUnwrap, TimeZone,
-=======
-    provider::NeverProvider,
-    MonthCode, TemporalError, TemporalResult, TemporalUnwrap, TimeZone,
->>>>>>> 9c1752a5
 };
 use alloc::{format, string::String};
 use core::{cmp::Ordering, str::FromStr};
